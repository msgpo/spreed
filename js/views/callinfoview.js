--- conflicted
+++ resolved
@@ -50,7 +50,6 @@
 		'{{#if canModerate}}' +
 		'	<div class="share-link-options">' +
 		'		{{#if isPublic}}' +
-<<<<<<< HEAD
 		'			<div class="clipboard-button"><span class="button icon-clippy"></span></div>' +
 		'			<div class="password-button">' +
 		'				<span class="button {{#if hasPassword}}icon-password"{{else}}icon-no-password{{/if}}"></span>' +
@@ -61,20 +60,12 @@
 		'								<form class="password-form">' +
 		'									<input class="password-input" required maxlength="200" type="password"' +
 		'				  						placeholder="{{#if hasPassword}}' + t('spreed', 'Change password') + '{{else}}' + t('spreed', 'Set password') + '{{/if}}">'+
-		'									<input type="submit" value="" class="icon icon-confirm password-confirm"></input>'+
+		'									<input type="submit" value="" autocomplete="new-password" class="icon icon-confirm password-confirm"></input>'+
 		'								</form>' +
 		'							</span>' +
 		'						</li>' +
 		'					</ul>' +
 		'				</div>' +
-=======
-		'			<div class="clipboard-button"><span class="icon icon-clippy"></span></div>' +
-		'			<div class="password-button"><span class="icon {{#if hasPassword}}icon-password"{{else}}icon-no-password{{/if}}"></span></div>' +
-		'			<div class="password-option">' +
-		'				<input class="password-input" maxlength="200" type="password" autocomplete="new-password"' +
-		'				  placeholder="{{#if hasPassword}}' + t('spreed', 'Change password') + '{{else}}' + t('spreed', 'Set password') + '{{/if}}">'+
-		'				<div class="icon icon-confirm password-confirm"></div>'+
->>>>>>> 639995d9
 		'			</div>' +
 		'		{{/if}}' +
 		'		<input name="link-checkbox" id="link-checkbox" class="checkbox link-checkbox" value="1" {{#if isPublic}} checked="checked"{{/if}} type="checkbox">' +
@@ -89,7 +80,6 @@
 		template: Handlebars.compile(TEMPLATE),
 
 		renderTimeout: undefined,
-		passwordInputIsShown: false,
 
 		templateContext: function() {
 			var canModerate = this._canModerate();
@@ -198,7 +188,7 @@
 		},
 
 		renderWhenInactive: function() {
-			if (this.ui.passwordInput.length === 0 || !this.passwordInputIsShown || this.ui.passwordInput.val() === '') {
+			if (this.ui.passwordInput.length === 0 || this.ui.passwordInput.val() === '') {
 				this.render();
 				return;
 			}
@@ -309,19 +299,8 @@
 		/**
 		 * Password
 		 */
-<<<<<<< HEAD
-		confirmPassword: function(event) {
-			event.preventDefault();
-=======
-		showPasswordInput: function() {
-			this.passwordInputIsShown = true;
-			this.ui.passwordButton.hide();
-			this.ui.passwordOption.show();
-			this.ui.passwordInput.focus();
-		},
-
-		confirmPassword: function() {
->>>>>>> 639995d9
+		confirmPassword: function(e) {
+			e.preventDefault();
 			var newPassword = this.ui.passwordInput.val().trim();
 			$.ajax({
 				url: OC.linkToOCS('apps/spreed/api/v1/room', 2) + this.model.get('token') + '/password',
@@ -330,16 +309,9 @@
 					password: newPassword
 				},
 				success: function() {
-					this.passwordInputIsShown = false;
 					this.ui.passwordInput.val('');
-<<<<<<< HEAD
 					OC.hideMenus();
-					OCA.SpreedMe.app.syncRooms();
-=======
-					this.ui.passwordOption.hide();
-					this.ui.passwordButton.show();
 					OCA.SpreedMe.app.signaling.syncRooms();
->>>>>>> 639995d9
 				}.bind(this),
 				error: function() {
 					OC.Notification.show(t('spreed', 'Error occurred while setting password'), {type: 'error'});
@@ -354,14 +326,7 @@
 				this.confirmPassword(e);
 			} else if (e.keyCode === 27) {
 				// ESC
-<<<<<<< HEAD
 				OC.hideMenus();
-=======
-				this.passwordInputIsShown = false;
-				this.ui.passwordInput.val('');
-				this.ui.passwordOption.hide();
-				this.ui.passwordButton.show();
->>>>>>> 639995d9
 			}
 		},
 
